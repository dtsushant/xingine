--- conflicted
+++ resolved
@@ -21,9 +21,6 @@
    * Whether the input should validate as an email address.
    */
   email?: boolean;
-<<<<<<< HEAD
-  regex?: string;
-=======
   /**
    * Regular expression pattern for custom validation.
    */
@@ -33,7 +30,6 @@
    */
   regexValidationMessage?:string;
 
->>>>>>> 36eafab1
 }
 
 export interface PasswordTypeProperties {
@@ -210,6 +206,5 @@
   inputType: T;
   value?: string;
   required?: boolean;
-  order?:number;
   properties?: FieldInputTypeProperties[T];
 }